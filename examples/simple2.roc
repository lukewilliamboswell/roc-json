--- conflicted
+++ resolved
@@ -1,43 +1,3 @@
-<<<<<<< HEAD
-app [main] {
-    cli: platform "https://github.com/roc-lang/basic-cli/releases/download/0.8.1/x8URkvfyi9I0QhmVG98roKBUs_AZRkLFwFJVJ3942YA.tar.br",
-    json: "../package/main.roc", # use release URL (ends in tar.br) for local example, see github.com/lukewilliamboswell/roc-json/releases
-}
-
-import cli.Stdout
-import cli.Task
-import json.Json
-import "data.json" as requestBody : List U8
-
-main =
-    decoder = Json.utf8With {}
-
-    decoded : Decode.DecodeResult (List DataRequest)
-    decoded = Decode.fromBytesPartial requestBody decoder
-
-    when decoded.result is
-        Ok list ->
-            Stdout.line! "Successfully decoded list"
-
-            when List.get list 0 is
-                Ok rec -> Stdout.line! "Name of first person is: $(rec.lastname)"
-                Err _ -> Stdout.line! "Error occurred in List.get"
-
-        Err TooShort -> Stdout.line! "A TooShort error occurred"
-
-DataRequest : {
-    id : I64,
-    firstname : Str,
-    lastname : Str,
-    email : Str,
-    gender : Str,
-    ipaddress : Str,
-}
-
-# =>
-# Successfully decoded list
-# Name of first person is: Penddreth
-=======
 app [main] {
     cli: platform "https://github.com/roc-lang/basic-cli/releases/download/0.15.0/SlwdbJ-3GR7uBWQo6zlmYWNYOxnvo8r6YABXD-45UOw.tar.br",
     json: "../package/main.roc", # use release URL (ends in tar.br) for local example, see github.com/lukewilliamboswell/roc-json/releases
@@ -74,5 +34,4 @@
 
 # =>
 # Successfully decoded list
-# Name of first person is: Penddreth
->>>>>>> 459b8449
+# Name of first person is: Penddreth